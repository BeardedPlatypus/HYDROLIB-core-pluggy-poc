from pathlib import Path
from typing import Dict, List, Literal, Optional, Union

from pydantic import Field

from hydrolib.core.io.ext.models import ExtModel
from hydrolib.core.io.ini.models import (
    CrossDefModel,
    CrossLocModel,
    FrictionModel,
    INIBasedModel,
    INIGeneral,
    INIModel,
)
from hydrolib.core.io.ini.util import get_split_string_on_delimiter_validator
from hydrolib.core.io.net.models import NetworkModel
from hydrolib.core.io.polyfile.models import PolyFile
from hydrolib.core.io.structure.models import StructureModel
from hydrolib.core.io.xyz.models import XYZModel


<<<<<<< HEAD
class General(INIBasedModel):
    _header: Literal["General"] = "General"
    program: str = Field("D-Flow FM", alias="program")
    version: str = Field("1.2.94.66079M", alias="version")
    filetype: Literal["modelDef"] = Field("modelDef", alias="fileType")
    fileversion: str = Field("1.09", alias="fileVersion")
    autostart: bool = Field(False, alias="autoStart")
    pathsrelativetoparent: bool = Field(False, alias="pathsRelativeToParent")
=======
class General(INIGeneral):
    _header: Literal["general"] = "general"
    program: str = Field("D-Flow FM", alias="Program")
    version: str = Field("1.2.94.66079M", alias="Version")
    fileType: Literal["modelDef"] = Field("modelDef", alias="fileType")
    fileVersion: str = Field("1.09", alias="fileVersion")
    autostart: bool = Field(False, alias="AutoStart")
    pathsrelativetoparent: bool = Field(False, alias="PathsRelativeToParent")
>>>>>>> 9bf17a3d


class Numerics(INIBasedModel):
    _header: Literal["Numerics"] = "Numerics"
    cflmax: float = Field(0.7, alias="cflMax")
    advectype: int = Field(33, alias="advecType")
    timesteptype: int = Field(2, alias="timeStepType")
    limtyphu: int = Field(0, alias="limTypHu")
    limtypmom: int = Field(4, alias="limTypMom")
    limtypsa: int = Field(4, alias="limTypSa")
    icgsolver: int = Field(4, alias="icgSolver")
    maxdegree: int = Field(6, alias="maxDegree")
    fixedweirscheme: int = Field(9, alias="fixedWeirScheme")
    fixedweircontraction: float = Field(1.0, alias="fixedWeirContraction")
    izbndpos: int = Field(0, alias="izBndPos")
    tlfsmo: float = Field(0.0, alias="tlfSmo")
    slopedrop2d: float = Field(0.0, alias="slopeDrop2D")
    drop1d: bool = Field(False, alias="drop1D")
    chkadvd: float = Field(0.1, alias="chkAdvd")
    teta0: float = Field(0.55, alias="teta0")
    qhrelax: float = Field(0.01, alias="qhRelax")
    cstbnd: bool = Field(False, alias="cstBnd")
    maxitverticalforestersal: int = Field(0, alias="maxitVerticalForesterSal")
    maxitverticalforestertem: int = Field(0, alias="maxitVerticalForesterTem")
    turbulencemodel: int = Field(3, alias="turbulenceModel")
    turbulenceadvection: int = Field(3, alias="turbulenceAdvection")
    anticreep: bool = Field(False, alias="antiCreep")
    maxwaterleveldiff: float = Field(0.0, alias="maxWaterLevelDiff")
    maxvelocitydiff: float = Field(0.0, alias="maxVelocityDiff")
    epshu: float = Field(0.0001, alias="epsHu")


class VolumeTables(INIBasedModel):
    _header: Literal["VolumeTables"] = "VolumeTables"
    usevolumetables: bool = Field(False, alias="useVolumeTables")
    increment: float = Field(0.2, alias="increment")
    usevolumetablefile: bool = Field(False, alias="useVolumeTableFile")


class Physics(INIBasedModel):
    _header: Literal["Physics"] = "Physics"
    uniffrictcoef: float = Field(0.023, alias="unifFrictCoef")
    uniffricttype: int = Field(1, alias="unifFrictType")
    uniffrictcoef1d: float = Field(0.023, alias="unifFrictCoef1D")
    uniffrictcoeflin: float = Field(0.0, alias="unifFrictCoefLin")
    umodlin: int = Field(0, alias="umodLin")
    vicouv: float = Field(0.1, alias="vicouv")
    dicouv: float = Field(0.1, alias="dicouv")
    vicoww: float = Field(5e-05, alias="vicoww")
    dicoww: float = Field(5e-05, alias="dicoww")
    vicwminb: float = Field(0.0, alias="vicwminb")
    xlozmidov: float = Field(0.0, alias="xlozmidov")
    smagorinsky: float = Field(0.2, alias="smagorinsky")
    elder: float = Field(0.0, alias="elder")
    irov: int = Field(0, alias="irov")
    wall_ks: float = Field(0.0, alias="wall_ks")
    rhomean: float = Field(1000, alias="rhomean")
    idensform: int = Field(2, alias="idensform")
    ag: float = Field(9.81, alias="ag")
    tidalforcing: bool = Field(False, alias="tidalForcing")
    doodsonstart: float = Field(55.565, alias="doodsonStart")
    doodsonstop: float = Field(375.575, alias="doodsonStop")
    doodsoneps: float = Field(0.0, alias="doodsonEps")
    villemontecd1: float = Field(1.0, alias="villemonteCD1")
    villemontecd2: float = Field(10.0, alias="villemonteCD2")
    salinity: bool = Field(False, alias="salinity")
    initialsalinity: float = Field(0.0, alias="initialSalinity")
    sal0abovezlev: float = Field(-999.0, alias="sal0AboveZLev")
    deltasalinity: float = Field(-999.0, alias="deltaSalinity")
    backgroundsalinity: float = Field(30.0, alias="backgroundSalinity")
    temperature: int = Field(0, alias="temperature")
    initialtemperature: float = Field(6.0, alias="initialTemperature")
    backgroundwatertemperature: float = Field(6.0, alias="backgroundWaterTemperature")
    secchidepth: float = Field(2.0, alias="secchiDepth")
    stanton: float = Field(0.0013, alias="stanton")
    dalton: float = Field(0.0013, alias="dalton")
    secondaryflow: bool = Field(False, alias="secondaryFlow")
    betaspiral: int = Field(0, alias="betaSpiral")


class Wind(INIBasedModel):
    _header: Literal["Wind"] = "Wind"
    icdtyp: int = Field(2, alias="icdTyp")
    cdbreakpoints: List[float] = Field([0.00063, 0.00723], alias="cdBreakpoints")
    windspeedbreakpoints: List[float] = Field(
        [0.0, 100.0], alias="windSpeedBreakpoints"
    )
    rhoair: float = Field(1.205, alias="rhoAir")
    relativewind: bool = Field(False, alias="relativeWind")
    windpartialdry: bool = Field(True, alias="windPartialDry")
    pavbnd: float = Field(0.0, alias="pavBnd")
    pavini: float = Field(0.0, alias="pavIni")

    @classmethod
    def list_delimiter(cls) -> str:
        return " "

    _split_to_list = get_split_string_on_delimiter_validator(
        "cdbreakpoints",
        "windspeedbreakpoints",
    )


class Waves(INIBasedModel):
    _header: Literal["Waves"] = "Waves"
    wavemodelnr: int = Field(3, alias="waveModelNr")
    rouwav: str = Field("FR84", alias="rouWav")
    gammax: float = Field(0.5, alias="gammaX")


class Time(INIBasedModel):
    _header: Literal["Time"] = "Time"
    refdate: int = Field(20200101, alias="refDate")  # TODO Convert to datetime
    tzone: float = Field(0.0, alias="tZone")
    tunit: str = Field("S", alias="tUnit")  # DHMS
    dtuser: float = Field(300.0, alias="dtUser")
    dtnodal: float = Field(21600.0, alias="dtNodal")
    dtmax: float = Field(30.0, alias="dtMax")
    dtinit: float = Field(1.0, alias="dtInit")
    tstart: float = Field(0.0, alias="tStart")
    tstop: float = Field(86400.0, alias="tStop")
    updateroughnessinterval: float = Field(86400.0, alias="updateRoughnessInterval")


class Restart(INIBasedModel):
    _header: Literal["Restart"] = "Restart"
    restartfile: Optional[Path] = Field(None, alias="restartFile")
    restartdatetime: Optional[str] = Field(None, alias="restartDateTime")


<<<<<<< HEAD
class Boundary(INIBasedModel):
    _header: Literal["Boundary"] = "Boundary"
    quantity: str = Field(alias="quantity")
    nodeid: Optional[str] = Field(alias="nodeId")
    locationfile: Optional[Path] = Field(alias="locationFile")
    forcingfile: Optional[ForcingModel] = Field(None, alias="forcingFile")
    bndwidth1d: Optional[float] = Field(alias="bndWidth1D")
    bndbldepth: Optional[float] = Field(alias="bndBlDepth")

    def is_intermediate_link(self) -> bool:
        return True

    @root_validator
    @classmethod
    def check_nodeid_or_locationfile_present(cls, values: Dict):
        """
        Verifies that either nodeId or locationFile properties have been set.

        Args:
            values (Dict): Dictionary with values already validated.

        Raises:
            ValueError: When none of the values are present.

        Returns:
            Dict: Validated dictionary of values for Boundary.
        """
        node_id = values.get("nodeid", None)
        location_file = values.get("locationfile", None)
        if str_is_empty_or_none(node_id) and not isinstance(location_file, Path):
            raise ValueError(
                "Either nodeId or locationFile fields should be specified."
            )
        return values

    def _get_identifier(self, data: dict) -> str:
        """
        Retrieves the identifier for a boundary, which is the node_id (nodeId)

        Args:
            data (dict): Dictionary of values for this boundary.

        Returns:
            str: The node_id (nodeId) value or None if not found.
        """
        return data.get("nodeid", None)

    @property
    def forcing(self) -> ForcingBase:
        """Retrieves the corresponding forcing data for this boundary.

        Returns:
            ForcingBase: The corresponding forcing data. None when this boundary does not have a forcing file or when the data cannot be found.
        """

        if self.forcingfile is None:
            return None

        for forcing in self.forcingfile.forcing:

            if self.nodeid != forcing.name:
                continue

            for quantity in forcing.quantity:
                if quantity.startswith(self.quantity):
                    return forcing

        return None


class Lateral(INIBasedModel):
    _header: Literal["Lateral"] = "Lateral"
    id: str = Field(alias="id")
    name: str = Field("", alias="name")
    locationtype: Optional[str] = Field(alias="locationType")
    nodeid: Optional[str] = Field(alias="nodeId")
    branchid: Optional[str] = Field(alias="branchId")
    chainage: Optional[float] = Field(alias="chainage")
    numcoordinates: Optional[int] = Field(alias="numCoordinates")
    xcoordinates: Optional[List[int]] = Field(alias="xCoordinates")
    ycoordinates: Optional[List[int]] = Field(alias="yCoordinates")
    discharge: str = Field(alias="discharge")

    _split_to_list = get_split_string_on_delimiter_validator(
        "xcoordinates", "ycoordinates"
    )

    def _get_identifier(self, data: dict) -> str:
        return data["id"] if "id" in data else None

    @validator("xcoordinates", "ycoordinates")
    @classmethod
    def validate_coordinates(cls, field_value: List[int], values: Dict) -> List[int]:
        """
        Method to validate whether the given coordinates match in number
        to the expected value given for numCoordinates.

        Args:
            field_value (List[int]): Coordinates list (x or y)
            values (Dict): Properties already 'validated' for Lateral class.

        Raises:
            ValueError: When the number of coordinates does not match expectations.

        Returns:
            List[int]: Validated list of coordinates.
        """
        num_coords = values.get("numcoordinates", None)
        if num_coords is None:
            raise ValueError(
                "numcoordinates should be given when providing x or y coordinates."
            )
        assert num_coords == len(
            field_value
        ), "Number of coordinates given ({}) not matching the numcoordinates value {}.".format(
            len(field_value), num_coords
        )
        return field_value

    @validator("locationtype")
    @classmethod
    def validate_location_type(cls, v: str) -> str:
        """
        Method to validate whether the specified location type is correct.

        Args:
            v (str): Given value for the locationtype field.

        Raises:
            ValueError: When the value given for locationtype is unknown.

        Returns:
            str: Validated locationtype string.
        """
        possible_values = ["1d", "2d", "all"]
        if v.lower() not in possible_values:
            raise ValueError(
                "Value given ({}) not accepted, should be one of: {}".format(
                    v, ", ".join(possible_values)
                )
            )
        return v

    @root_validator
    @classmethod
    def validate_location_dependencies(cls, values: Dict) -> Dict:
        """
        Once all the fields have been evaluated, we verify whether the location
        given for this Lateral matches the expectations.

        Args:
            values (Dict): Dictionary of Laterals validated fields.

        Raises:
            ValueError: When neither nodeid, branchid or coordinates have been given.
            ValueError: When either x or y coordinates were expected but not given.
            ValueError: When locationtype should be 1d but other was specified.

        Returns:
            Dict: Validated dictionary of Lateral fields.
        """

        def validate_coordinates(coord_name: str) -> None:
            if values.get(coord_name, None) is None:
                raise ValueError("{} should be given.".format(coord_name))

        # If nodeid or branchid and Chainage are present
        node_id: str = values.get("nodeid", None)
        branch_id: str = values.get("branchid", None)
        n_coords: int = values.get("numcoordinates", 0)
        chainage: float = values.get("chainage", None)

        # First validation - at least one of the following should be specified.
        if str_is_empty_or_none(node_id) and (str_is_empty_or_none(branch_id)):
            if n_coords == 0:
                raise ValueError(
                    "Either nodeid, branchid (with chainage) or numcoordinates (with x, y coordinates) are required."
                )
            else:
                # Second validation, coordinates should be valid.
                validate_coordinates("xcoordinates")
                validate_coordinates("ycoordinates")
            return values
        else:
            # Third validation, chainage should be given with branchid
            if not str_is_empty_or_none(branch_id) and chainage is None:
                raise ValueError("Chainage should be provided when branchid specified.")
            # Fourth validation, when nodeid, or branchid specified, expected 1d.
            location_type = values.get("locationtype", None)
            if str_is_empty_or_none(location_type):
                values["locationtype"] = "1d"
            elif location_type.lower() != "1d":
                raise ValueError(
                    "LocationType should be 1d when nodeid (or branchid and chainage) specified."
                )

        return values


class ExtGeneral(INIGeneral):
    _header: Literal["General"] = "General"
    fileversion: str = Field("2.01", alias="fileVersion")
    filetype: Literal["extForce"] = Field("extForce", alias="fileType")


class ExtModel(INIModel):
    general: ExtGeneral = ExtGeneral()
    boundary: List[Boundary] = []
    lateral: List[Lateral] = []

    _split_to_list = make_list_validator("boundary", "lateral")

    @classmethod
    def _ext(cls) -> str:
        return ".ext"

    @classmethod
    def _filename(cls) -> str:
        return "bnd"

    def _serialize(self, _: dict) -> None:
        # We skip the passed dict for a better one.
        config = SerializerConfig(section_indent=0, property_indent=0)
        write_ini(self.filepath, self._to_document(), config=config)


=======
>>>>>>> 9bf17a3d
class ExternalForcing(INIBasedModel):
    _header: Literal["External Forcing"] = "External Forcing"
    extforcefile: Optional[Path] = Field(None, alias="extForceFile")
    extforcefilenew: Optional[ExtModel] = Field(None, alias="extForceFileNew")
    rainfall: Optional[bool] = Field(None, alias="rainfall")
    qext: Optional[bool] = Field(None, alias="qExt")
    evaporation: Optional[bool] = Field(None, alias="evaporation")
    windext: Optional[int] = Field(None, alias="windExt")

    def is_intermediate_link(self) -> bool:
        return True


class Hydrology(INIBasedModel):
    _header: Literal["Hydrology"] = "Hydrology"
    interceptionmodel: bool = Field(False, alias="interceptionModel")


class Trachytopes(INIBasedModel):
    _header: Literal["Trachytopes"] = "Trachytopes"
    trtrou: str = Field("N", alias="trtRou")  # TODO bool
    trtdef: Optional[int] = Field(None, alias="trtDef")  # no doc?
    trtl: Optional[int] = Field(None, alias="trtL")  # no doc?
    dttrt: float = Field(60.0, alias="dtTrt")


class Output(INIBasedModel):
    _header: Literal["Output"] = "Output"
    wrishp_crs: bool = Field(False, alias="wrishp_crs")
    wrishp_weir: bool = Field(False, alias="wrishp_weir")
    wrishp_gate: bool = Field(False, alias="wrishp_gate")
    wrishp_fxw: bool = Field(False, alias="wrishp_fxw")
    wrishp_thd: bool = Field(False, alias="wrishp_thd")
    wrishp_obs: bool = Field(False, alias="wrishp_obs")
    wrishp_emb: bool = Field(False, alias="wrishp_emb")
    wrishp_dryarea: bool = Field(False, alias="wrishp_dryArea")
    wrishp_enc: bool = Field(False, alias="wrishp_enc")
    wrishp_src: bool = Field(False, alias="wrishp_src")
    wrishp_pump: bool = Field(False, alias="wrishp_pump")
    outputdir: Optional[Path] = Field(None, alias="outputDir")
    waqoutputdir: Optional[Path] = Field(None, alias="waqOutputDir")
    flowgeomfile: Optional[Path] = Field(None, alias="flowGeomFile")
    obsfile: Optional[List[Path]] = Field(None, alias="obsFile")
    crsfile: Optional[List[Path]] = Field(None, alias="crsFile")
    hisfile: Optional[Path] = Field(None, alias="hisFile")
    hisinterval: List[float] = Field([300], alias="hisInterval")
    xlsinterval: List[float] = Field([0.0], alias="xlsInterval")
    mapfile: Optional[Path] = Field(None, alias="mapFile")
    mapinterval: List[float] = Field([1200.0], alias="mapInterval")
    rstinterval: List[float] = Field([0.0], alias="rstInterval")
    mapformat: int = Field(4, alias="mapFormat")
    ncformat: int = Field(3, alias="ncFormat")
    ncnounlimited: bool = Field(False, alias="ncNoUnlimited")
    ncnoforcedflush: bool = Field(False, alias="ncNoForcedFlush")
    ncwritelatlon: bool = Field(False, alias="ncWriteLatLon")

    # his file
    wrihis_balance: bool = Field(True, alias="wrihis_balance")
    wrihis_sourcesink: bool = Field(True, alias="wrihis_sourceSink")
    wrihis_structure_gen: bool = Field(True, alias="wrihis_structure_gen")
    wrihis_structure_dam: bool = Field(True, alias="wrihis_structure_dam")
    wrihis_structure_pump: bool = Field(True, alias="wrihis_structure_pump")
    wrihis_structure_gate: bool = Field(True, alias="wrihis_structure_gate")
    wrihis_structure_weir: bool = Field(True, alias="wrihis_structure_weir")
    wrihis_structure_orifice: bool = Field(True, alias="wrihis_structure_orifice")
    wrihis_structure_bridge: bool = Field(True, alias="wrihis_structure_bridge")
    wrihis_structure_culvert: bool = Field(True, alias="wrihis_structure_culvert")
    wrihis_structure_longculvert: bool = Field(
        True, alias="wrihis_structure_longCulvert"
    )
    wrihis_structure_dambreak: bool = Field(True, alias="wrihis_structure_damBreak")
    wrihis_structure_uniweir: bool = Field(True, alias="wrihis_structure_uniWeir")
    wrihis_structure_compound: bool = Field(True, alias="wrihis_structure_compound")
    wrihis_lateral: bool = Field(True, alias="wrihis_lateral")
    wrihis_velocity: bool = Field(False, alias="wrihis_velocity")
    wrihis_discharge: bool = Field(False, alias="wrihis_discharge")

    # Map file
    wrimap_waterlevel_s0: bool = Field(True, alias="wrimap_waterLevel_s0")
    wrimap_waterlevel_s1: bool = Field(True, alias="wrimap_waterLevel_s1")
    wrimap_evaporation: bool = Field(True, alias="wrimap_evaporation")
    wrimap_velocity_component_u0: bool = Field(
        True, alias="wrimap_velocity_component_u0"
    )
    wrimap_velocity_component_u1: bool = Field(
        True, alias="wrimap_velocity_component_u1"
    )
    wrimap_velocity_vector: bool = Field(True, alias="wrimap_velocity_vector")
    wrimap_upward_velocity_component: bool = Field(
        False, alias="wrimap_upward_velocity_component"
    )
    wrimap_density_rho: bool = Field(True, alias="wrimap_density_rho")
    wrimap_horizontal_viscosity_viu: bool = Field(
        True, alias="wrimap_horizontal_viscosity_viu"
    )
    wrimap_horizontal_diffusivity_diu: bool = Field(
        True, alias="wrimap_horizontal_diffusivity_diu"
    )
    wrimap_flow_flux_q1: bool = Field(True, alias="wrimap_flow_flux_q1")
    wrimap_spiral_flow: bool = Field(True, alias="wrimap_spiral_flow")
    wrimap_numlimdt: bool = Field(True, alias="wrimap_numLimdt")
    wrimap_taucurrent: bool = Field(True, alias="wrimap_tauCurrent")
    wrimap_chezy: bool = Field(True, alias="wrimap_chezy")
    wrimap_turbulence: bool = Field(True, alias="wrimap_turbulence")
    wrimap_rain: bool = Field(False, alias="wrimap_rain")
    wrimap_wind: bool = Field(True, alias="wrimap_wind")
    wrimap_heat_fluxes: bool = Field(False, alias="wrimap_heat_fluxes")
    wrimap_wet_waterdepth_threshold: float = Field(
        2e-5, alias="wrimap_wet_waterDepth_threshold"
    )
    wrimap_time_water_on_ground: bool = Field(
        False, alias="wrimap_time_water_on_ground"
    )
    wrimap_freeboard: bool = Field(False, alias="wrimap_freeboard")
    wrimap_waterdepth_on_ground: bool = Field(
        False, alias="wrimap_waterDepth_on_ground"
    )
    wrimap_volume_on_ground: bool = Field(False, alias="wrimap_volume_on_ground")
    wrimap_total_net_inflow_1d2d: bool = Field(
        False, alias="wrimap_total_net_inflow_1d2d"
    )
    wrimap_total_net_inflow_lateral: bool = Field(
        False, alias="wrimap_total_net_inflow_lateral"
    )
    wrimap_water_level_gradient: bool = Field(
        False, alias="wrimap_water_level_gradient"
    )
    wrimap_flow_analysis: bool = Field(False, alias="wrimap_flow_analysis")
    mapoutputtimevector: Optional[Path] = Field(None, alias="mapOutputTimeVector")
    fullgridoutput: bool = Field(False, alias="fullGridOutput")
    eulervelocities: bool = Field(False, alias="eulerVelocities")
    classmapfile: Optional[Path] = Field(None, alias="classMapFile")
    waterlevelclasses: List[float] = Field([0.0], alias="waterLevelClasses")
    waterdepthclasses: List[float] = Field([0.0], alias="waterDepthClasses")
    classmapinterval: List[float] = Field([0.0], alias="classMapInterval")
    waqinterval: List[float] = Field([0.0], alias="waqInterval")
    statsinterval: List[float] = Field([0.0], alias="statsInterval")
    writebalancefile: bool = Field(False, alias="writeBalanceFile")
    timingsinterval: List[float] = Field([0.0], alias="timingsInterval")
    richardsononoutput: bool = Field(True, alias="richardsonOnOutput")

    _split_to_list = get_split_string_on_delimiter_validator(
        "waterlevelclasses",
        "waterdepthclasses",
        "crsfile",
        "obsfile",
        delimiter=";",
    )
    _split_to_list2 = get_split_string_on_delimiter_validator(
        "hisinterval",
        "xlsinterval",
        "mapinterval",
        "rstinterval",
        "classmapinterval",
        "waqinterval",
        "statsinterval",
        "timingsinterval",
        delimiter=" ",
    )

    def is_intermediate_link(self) -> bool:
        # TODO set to True once we replace Paths with FileModels
        return False


class Geometry(INIBasedModel):

    _header: Literal["Geometry"] = "Geometry"
    netfile: Optional[NetworkModel] = Field(
        default_factory=NetworkModel, alias="netFile"
    )
    bathymetryfile: Optional[XYZModel] = Field(None, alias="bathymetryFile")
    drypointsfile: Optional[List[Union[XYZModel, PolyFile]]] = Field(
        None, alias="dryPointsFile"
    )  # TODO Fix, this will always try XYZ first, alias="]")
    structurefile: Optional[List[StructureModel]] = Field(None, alias="structureFile")
    inifieldfile: Optional[Path] = Field(None, alias="iniFieldFile")
    waterlevinifile: Optional[Path] = Field(None, alias="waterLevIniFile")
    landboundaryfile: Optional[List[Path]] = Field(None, alias="landBoundaryFile")
    thindamfile: Optional[List[PolyFile]] = Field(None, alias="thinDamFile")
    fixedweirfile: Optional[List[PolyFile]] = Field(None, alias="fixedWeirFile")
    pillarfile: Optional[List[PolyFile]] = Field(None, alias="pillarFile")
    usecaching: bool = Field(False, alias="useCaching")
    vertplizfile: Optional[PolyFile] = Field(None, alias="vertPlizFile")
    frictfile: Optional[List[FrictionModel]] = Field(None, alias="frictFile")
    crossdeffile: Optional[CrossDefModel] = Field(None, alias="crossDefFile")
    crosslocfile: Optional[CrossLocModel] = Field(None, alias="crossLocFile")
    storagenodefile: Optional[Path] = Field(None, alias="ctorageNodeFile")
    onedtwodlinkfile: Optional[Path] = Field(None, alias="oneDTwoDLinkFile")
    proflocfile: Optional[Path] = Field(None, alias="profLocFile")
    profdeffile: Optional[Path] = Field(None, alias="profDefFile")
    profdefxyzfile: Optional[Path] = Field(None, alias="profDefXyzFile")
    manholefile: Optional[Path] = Field(None, alias="manholeFile")
    partitionfile: Optional[PolyFile] = Field(None, alias="partitionFile")
    uniformwidth1d: float = Field(2.0, alias="uniformWidth1D")
    waterlevini: float = Field(0.0, alias="waterLevIni")
    bedlevuni: float = Field(-5.0, alias="bedLevUni")
    bedslope: float = Field(0.0, alias="bedSlope")
    bedlevtype: int = Field(3, alias="bedLevType")
    blmeanbelow: float = Field(-999.0, alias="blMeanBelow")
    blminabove: float = Field(-999.0, alias="blMinAbove")
    anglat: float = Field(0.0, alias="angLat")
    anglon: float = Field(0.0, alias="angLon")
    conveyance2d: int = Field(-1, alias="conveyance2D")
    nonlin1d: int = Field(1, alias="nonlin1D")
    nonlin2d: int = Field(0, alias="nonlin2D")
    sillheightmin: float = Field(0.0, alias="sillHeightMin")
    makeorthocenters: bool = Field(False, alias="makeOrthoCenters")
    dcenterinside: float = Field(1.0, alias="dCenterInside")
    bamin: float = Field(1e-06, alias="baMin")
    openboundarytolerance: float = Field(3.0, alias="openBoundaryTolerance")
    renumberflownodes: bool = Field(True, alias="renumberFlowNodes")
    kmx: int = Field(0, alias="kmx")
    layertype: int = Field(1, alias="layerType")
    numtopsig: int = Field(0, alias="numTopSig")
    sigmagrowthfactor: float = Field(1.0, alias="sigmaGrowthFactor")
    dxdoubleat1dendnodes: bool = Field(True, alias="dxDoubleAt1DEndNodes")
    changevelocityatstructures: bool = Field(False, alias="changeVelocityAtStructures")
    changestructuredimensions: bool = Field(True, alias="changeStructureDimensions")

    _split_to_list = get_split_string_on_delimiter_validator(
        "frictfile",
        "structurefile",
        "drypointsfile",
        "landboundaryfile",
        "thindamfile",
        "fixedweirfile",
        "pillarfile",
        delimiter=";",
    )

    def is_intermediate_link(self) -> bool:
        return True


class FMModel(INIModel):
    """FM Model representation."""

    general: General = Field(default_factory=General)
    geometry: Geometry = Field(default_factory=Geometry)
    volumetables: VolumeTables = Field(default_factory=VolumeTables)
    numerics: Numerics = Field(default_factory=Numerics)
    physics: Physics = Field(default_factory=Physics)
    wind: Wind = Field(default_factory=Wind)
    waves: Optional[Waves] = None
    time: Time = Field(default_factory=Time)
    restart: Restart = Field(default_factory=Restart)
    external_forcing: ExternalForcing = Field(default_factory=ExternalForcing)
    hydrology: Hydrology = Field(default_factory=Hydrology)
    trachytopes: Trachytopes = Field(default_factory=Trachytopes)
    output: Output = Field(default_factory=Output)

    @classmethod
    def _ext(cls) -> str:
        return ".mdu"

    @classmethod
    def _filename(cls) -> str:
        return "fm"<|MERGE_RESOLUTION|>--- conflicted
+++ resolved
@@ -19,8 +19,7 @@
 from hydrolib.core.io.xyz.models import XYZModel
 
 
-<<<<<<< HEAD
-class General(INIBasedModel):
+class General(INIGeneral):
     _header: Literal["General"] = "General"
     program: str = Field("D-Flow FM", alias="program")
     version: str = Field("1.2.94.66079M", alias="version")
@@ -28,16 +27,6 @@
     fileversion: str = Field("1.09", alias="fileVersion")
     autostart: bool = Field(False, alias="autoStart")
     pathsrelativetoparent: bool = Field(False, alias="pathsRelativeToParent")
-=======
-class General(INIGeneral):
-    _header: Literal["general"] = "general"
-    program: str = Field("D-Flow FM", alias="Program")
-    version: str = Field("1.2.94.66079M", alias="Version")
-    fileType: Literal["modelDef"] = Field("modelDef", alias="fileType")
-    fileVersion: str = Field("1.09", alias="fileVersion")
-    autostart: bool = Field(False, alias="AutoStart")
-    pathsrelativetoparent: bool = Field(False, alias="PathsRelativeToParent")
->>>>>>> 9bf17a3d
 
 
 class Numerics(INIBasedModel):
@@ -168,235 +157,6 @@
     restartdatetime: Optional[str] = Field(None, alias="restartDateTime")
 
 
-<<<<<<< HEAD
-class Boundary(INIBasedModel):
-    _header: Literal["Boundary"] = "Boundary"
-    quantity: str = Field(alias="quantity")
-    nodeid: Optional[str] = Field(alias="nodeId")
-    locationfile: Optional[Path] = Field(alias="locationFile")
-    forcingfile: Optional[ForcingModel] = Field(None, alias="forcingFile")
-    bndwidth1d: Optional[float] = Field(alias="bndWidth1D")
-    bndbldepth: Optional[float] = Field(alias="bndBlDepth")
-
-    def is_intermediate_link(self) -> bool:
-        return True
-
-    @root_validator
-    @classmethod
-    def check_nodeid_or_locationfile_present(cls, values: Dict):
-        """
-        Verifies that either nodeId or locationFile properties have been set.
-
-        Args:
-            values (Dict): Dictionary with values already validated.
-
-        Raises:
-            ValueError: When none of the values are present.
-
-        Returns:
-            Dict: Validated dictionary of values for Boundary.
-        """
-        node_id = values.get("nodeid", None)
-        location_file = values.get("locationfile", None)
-        if str_is_empty_or_none(node_id) and not isinstance(location_file, Path):
-            raise ValueError(
-                "Either nodeId or locationFile fields should be specified."
-            )
-        return values
-
-    def _get_identifier(self, data: dict) -> str:
-        """
-        Retrieves the identifier for a boundary, which is the node_id (nodeId)
-
-        Args:
-            data (dict): Dictionary of values for this boundary.
-
-        Returns:
-            str: The node_id (nodeId) value or None if not found.
-        """
-        return data.get("nodeid", None)
-
-    @property
-    def forcing(self) -> ForcingBase:
-        """Retrieves the corresponding forcing data for this boundary.
-
-        Returns:
-            ForcingBase: The corresponding forcing data. None when this boundary does not have a forcing file or when the data cannot be found.
-        """
-
-        if self.forcingfile is None:
-            return None
-
-        for forcing in self.forcingfile.forcing:
-
-            if self.nodeid != forcing.name:
-                continue
-
-            for quantity in forcing.quantity:
-                if quantity.startswith(self.quantity):
-                    return forcing
-
-        return None
-
-
-class Lateral(INIBasedModel):
-    _header: Literal["Lateral"] = "Lateral"
-    id: str = Field(alias="id")
-    name: str = Field("", alias="name")
-    locationtype: Optional[str] = Field(alias="locationType")
-    nodeid: Optional[str] = Field(alias="nodeId")
-    branchid: Optional[str] = Field(alias="branchId")
-    chainage: Optional[float] = Field(alias="chainage")
-    numcoordinates: Optional[int] = Field(alias="numCoordinates")
-    xcoordinates: Optional[List[int]] = Field(alias="xCoordinates")
-    ycoordinates: Optional[List[int]] = Field(alias="yCoordinates")
-    discharge: str = Field(alias="discharge")
-
-    _split_to_list = get_split_string_on_delimiter_validator(
-        "xcoordinates", "ycoordinates"
-    )
-
-    def _get_identifier(self, data: dict) -> str:
-        return data["id"] if "id" in data else None
-
-    @validator("xcoordinates", "ycoordinates")
-    @classmethod
-    def validate_coordinates(cls, field_value: List[int], values: Dict) -> List[int]:
-        """
-        Method to validate whether the given coordinates match in number
-        to the expected value given for numCoordinates.
-
-        Args:
-            field_value (List[int]): Coordinates list (x or y)
-            values (Dict): Properties already 'validated' for Lateral class.
-
-        Raises:
-            ValueError: When the number of coordinates does not match expectations.
-
-        Returns:
-            List[int]: Validated list of coordinates.
-        """
-        num_coords = values.get("numcoordinates", None)
-        if num_coords is None:
-            raise ValueError(
-                "numcoordinates should be given when providing x or y coordinates."
-            )
-        assert num_coords == len(
-            field_value
-        ), "Number of coordinates given ({}) not matching the numcoordinates value {}.".format(
-            len(field_value), num_coords
-        )
-        return field_value
-
-    @validator("locationtype")
-    @classmethod
-    def validate_location_type(cls, v: str) -> str:
-        """
-        Method to validate whether the specified location type is correct.
-
-        Args:
-            v (str): Given value for the locationtype field.
-
-        Raises:
-            ValueError: When the value given for locationtype is unknown.
-
-        Returns:
-            str: Validated locationtype string.
-        """
-        possible_values = ["1d", "2d", "all"]
-        if v.lower() not in possible_values:
-            raise ValueError(
-                "Value given ({}) not accepted, should be one of: {}".format(
-                    v, ", ".join(possible_values)
-                )
-            )
-        return v
-
-    @root_validator
-    @classmethod
-    def validate_location_dependencies(cls, values: Dict) -> Dict:
-        """
-        Once all the fields have been evaluated, we verify whether the location
-        given for this Lateral matches the expectations.
-
-        Args:
-            values (Dict): Dictionary of Laterals validated fields.
-
-        Raises:
-            ValueError: When neither nodeid, branchid or coordinates have been given.
-            ValueError: When either x or y coordinates were expected but not given.
-            ValueError: When locationtype should be 1d but other was specified.
-
-        Returns:
-            Dict: Validated dictionary of Lateral fields.
-        """
-
-        def validate_coordinates(coord_name: str) -> None:
-            if values.get(coord_name, None) is None:
-                raise ValueError("{} should be given.".format(coord_name))
-
-        # If nodeid or branchid and Chainage are present
-        node_id: str = values.get("nodeid", None)
-        branch_id: str = values.get("branchid", None)
-        n_coords: int = values.get("numcoordinates", 0)
-        chainage: float = values.get("chainage", None)
-
-        # First validation - at least one of the following should be specified.
-        if str_is_empty_or_none(node_id) and (str_is_empty_or_none(branch_id)):
-            if n_coords == 0:
-                raise ValueError(
-                    "Either nodeid, branchid (with chainage) or numcoordinates (with x, y coordinates) are required."
-                )
-            else:
-                # Second validation, coordinates should be valid.
-                validate_coordinates("xcoordinates")
-                validate_coordinates("ycoordinates")
-            return values
-        else:
-            # Third validation, chainage should be given with branchid
-            if not str_is_empty_or_none(branch_id) and chainage is None:
-                raise ValueError("Chainage should be provided when branchid specified.")
-            # Fourth validation, when nodeid, or branchid specified, expected 1d.
-            location_type = values.get("locationtype", None)
-            if str_is_empty_or_none(location_type):
-                values["locationtype"] = "1d"
-            elif location_type.lower() != "1d":
-                raise ValueError(
-                    "LocationType should be 1d when nodeid (or branchid and chainage) specified."
-                )
-
-        return values
-
-
-class ExtGeneral(INIGeneral):
-    _header: Literal["General"] = "General"
-    fileversion: str = Field("2.01", alias="fileVersion")
-    filetype: Literal["extForce"] = Field("extForce", alias="fileType")
-
-
-class ExtModel(INIModel):
-    general: ExtGeneral = ExtGeneral()
-    boundary: List[Boundary] = []
-    lateral: List[Lateral] = []
-
-    _split_to_list = make_list_validator("boundary", "lateral")
-
-    @classmethod
-    def _ext(cls) -> str:
-        return ".ext"
-
-    @classmethod
-    def _filename(cls) -> str:
-        return "bnd"
-
-    def _serialize(self, _: dict) -> None:
-        # We skip the passed dict for a better one.
-        config = SerializerConfig(section_indent=0, property_indent=0)
-        write_ini(self.filepath, self._to_document(), config=config)
-
-
-=======
->>>>>>> 9bf17a3d
 class ExternalForcing(INIBasedModel):
     _header: Literal["External Forcing"] = "External Forcing"
     extforcefile: Optional[Path] = Field(None, alias="extForceFile")
