--- conflicted
+++ resolved
@@ -1,19 +1,8 @@
-<<<<<<< HEAD
 from pydantic.error_wrappers import ValidationError
 from hydrolib.core.io.net.models import NetworkModel
 from pathlib import Path
-from typing import Callable, List, Literal, Optional, Union, Dict
+from typing import List, Literal, Optional, Union, Dict
 from pydantic import Field, validator, root_validator
-=======
-from pathlib import Path
-from typing import Callable, Dict, List, Literal, Optional, Union
-
-from pydantic import Field, validator
-from pydantic.class_validators import root_validator
-
->>>>>>> 48efa24e
-from hydrolib.core.basemodel import FileModel
-from hydrolib.core.io.base import DummySerializer
 from hydrolib.core.io.bc.models import ForcingBase, ForcingModel
 from hydrolib.core.io.ini.models import (
     CrossDefModel,
@@ -32,11 +21,7 @@
 from hydrolib.core.io.polyfile.models import PolyFile
 from hydrolib.core.io.structure.models import StructureModel
 from hydrolib.core.io.xyz.models import XYZModel
-<<<<<<< HEAD
-from ...utils import str_empty_or_none
-=======
 from hydrolib.core.utils import str_is_empty_or_none
->>>>>>> 48efa24e
 
 
 class General(INIBasedModel):
@@ -188,15 +173,15 @@
     def is_intermediate_link(self) -> bool:
         return True
 
-<<<<<<< HEAD
     @root_validator
+    @classmethod
     def check_nodeid_or_locationfile_present(cls, values: Dict):
-        if not str_empty_or_none(values.get("nodeid", None)) or not str_empty_or_none(
-            values.get("forcingfile", None)
-        ):
+        if not str_is_empty_or_none(
+            values.get("nodeid", None)
+        ) or not str_is_empty_or_none(values.get("forcingfile", None)):
             return values
         raise ValueError("Either nodeId or locationFile fields should be specified.")
-=======
+
     @property
     def forcing(self) -> ForcingBase:
         """Retrieves the corresponding forcing data for this boundary.
@@ -218,7 +203,6 @@
                     return forcing
 
         return None
->>>>>>> 48efa24e
 
 
 class Lateral(INIBasedModel):
@@ -232,18 +216,12 @@
     numCoordinates: Optional[int]
     xCoordinates: Optional[List[int]]
     yCoordinates: Optional[List[int]]
-<<<<<<< HEAD
-    locationType: Optional[str]  # Left as the last argument to be the last to validate.
-    discharge: str
-
-=======
     discharge: str
 
     _split_to_list = get_split_string_on_delimiter_validator(
         "xCoordinates", "yCoordinates"
     )
 
->>>>>>> 48efa24e
     @validator("xCoordinates", "yCoordinates")
     @classmethod
     def validate_coordinates(cls, field_value: List[int], values: Dict) -> List[int]:
@@ -266,34 +244,15 @@
             raise ValueError(
                 "numCoordinates should be given when providing x or y coordinates."
             )
-<<<<<<< HEAD
-        assert num_coords == len(field_value)
-=======
         assert num_coords == len(
             field_value
         ), "Number of coordinates given ({}) not matching the numCoordinates value {}.".format(
             len(field_value), num_coords
         )
->>>>>>> 48efa24e
         return field_value
 
     @validator("locationType")
     @classmethod
-<<<<<<< HEAD
-    def validate_location_type(cls, field_value: str, values: Dict) -> str:
-        """
-        Method to validate whether the specified location type matches the rest of the
-        given data.
-
-        Args:
-            field_value (str): Given value for the locationType field.
-            values (Dict): Set of values already validated for the Lateral object.
-
-        Raises:
-            ValueError: When either xCoordinates or yCoordinates do not contain valid values.
-            ValueError: When the value given for locationType is unknown.
-            ValueError: When the values given for a 1d locationType are not valid.
-=======
     def validate_location_type(cls, v: str) -> str:
         """
         Method to validate whether the specified location type is correct.
@@ -303,38 +262,11 @@
 
         Raises:
             ValueError: When the value given for locationType is unknown.
->>>>>>> 48efa24e
 
         Returns:
             str: Validated locationType string.
         """
         possible_values = ["1d", "2d", "all"]
-<<<<<<< HEAD
-        x_coords = values.get("xCoordinates", None)
-        y_coords = values.get("yCoordinates", None)
-        if x_coords is None or y_coords is None:
-            raise ValueError(
-                "Both xCoordinates and yCoordinates should contain valid values."
-            )
-        if field_value.lower() not in possible_values:
-            raise ValueError(
-                "Value given ({}) not accepted, should be one of: {}".format(
-                    field_value, ", ".join(possible_values)
-                )
-            )
-
-        if field_value.lower() == "1d":
-            node_id: str = values.get("nodeId", None)
-            if str_empty_or_none(node_id):
-                return field_value
-            branch_id: str = values.get("branchId", None)
-            chainage: float = values.get("chainage", None)
-            if str_empty_or_none(branch_id) or chainage is None:
-                raise ValueError(
-                    "Field nodeId (or branch_id and chainage) should contain valid values for locationType 1d."
-                )
-        return field_value
-=======
         if v.lower() not in possible_values:
             raise ValueError(
                 "Value given ({}) not accepted, should be one of: {}".format(
@@ -397,7 +329,6 @@
                 )
 
         return values
->>>>>>> 48efa24e
 
 
 class ExtGeneral(INIGeneral):
