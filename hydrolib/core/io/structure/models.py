"""
TODO Implement the following structures
- Bridge
- Generalstructure
- Long culvert
- Gate

Add comments for these structures. Maybe link them to descriptions of `Field`s?
"""

import logging
from enum import Enum
from pathlib import Path
from typing import List, Literal, Optional, Set, Union

from pydantic import Field
from pydantic.class_validators import root_validator, validator

from hydrolib.core.io.ini.models import INIBasedModel, INIGeneral, INIModel
from hydrolib.core.io.ini.util import get_split_string_on_delimiter_validator
from hydrolib.core.utils import str_is_empty_or_none

logger = logging.getLogger(__name__)

# TODO: handle comment blocks
# TODO: handle duplicate keys
class Structure(INIBasedModel):
    # TODO: would we want to load this from something externally and generate these automatically
    class Comments(INIBasedModel.Comments):
        id: Optional[str] = "Unique structure id (max. 256 characters)."
        name: Optional[str] = "Given name in the user interface."
        branchid: Optional[str] = Field(
            "Branch on which the structure is located.", alias="branchId"
        )
        chainage: Optional[str] = "Chainage on the branch (m)."

        numcoordinates: Optional[str] = Field(
            "Number of values in xCoordinates and yCoordinates", alias="numCoordinates"
        )
        xcoordinates: Optional[str] = Field(
            "x-coordinates of the location of the structure. (number of values = numCoordinates)",
            alias="xCoordinates",
        )
        ycoordinates: Optional[str] = Field(
            "y-coordinates of the location of the structure. (number of values = numCoordinates)",
            alias="yCoordinates",
        )

    comments: Comments = Comments()

    _header: Literal["Structure"] = "Structure"

    id: str = Field("id", max_length=256)
    name: str = Field("id")
    structure_type: str = Field(alias="type")

    branchid: Optional[str] = Field(None, alias="branchId")
    chainage: Optional[float] = None

    numcoordinates: Optional[int] = Field(None, alias="numCoordinates")
    xcoordinates: Optional[List[float]] = Field(None, alias="xCoordinates")
    ycoordinates: Optional[List[float]] = Field(None, alias="yCoordinates")

    _split_to_list = get_split_string_on_delimiter_validator(
        "xcoordinates", "ycoordinates"
    )

    @root_validator
    @classmethod
    def check_location(cls, values: dict) -> dict:
        """
        Validates the location of the structure based on the given parameters.
        For instance, if a branchId is given, then it is expected also the chainage,
        otherwise numCoordinates x and yCoordinates shall be expected.

        Args:
            values (dict): Dictionary of values validated for the new structure.

        Raises:
            ValueError: When branchid or chainage values are not valid (empty strings).
            ValueError: When the number of coordinates (x,y) do not match numCoordinates.

        Returns:
            dict: Dictionary of values validated for the new structure.
        """
        filtered_values = {k: v for k, v in values.items() if v is not None}
        structure_type = filtered_values.get("structure_type", "").lower()
        if structure_type == "compound" or issubclass(cls, Compound):
            # Compound structure does not require a location specification.
            return values

        # Apparently the overriding functionality does not seem to work in pydantic,
        # therefore we need to do this.
        if issubclass(cls, Dambreak):
            # The check on only_coordinates_structures remains as that handles the case
            # where a 'flat structure' is created giving the type string name "dambreak".
            return values

        coordinates_in_model = Structure.validate_coordinates_in_model(filtered_values)

        # Exception -> LongCulvert requires coordinates_in_model, but not branchId and chainage.
        only_coordinates_structures = dict(
            longculvert="LongCulvert", dambreak="Dambreak"
        )
        if structure_type in only_coordinates_structures.keys():
            assert (
                coordinates_in_model
            ), f"`num/x/yCoordinates` are mandatory for a {only_coordinates_structures[structure_type]} structure."
            return values

        branch_and_chainage_in_model = Structure.validate_branch_and_chainage_in_model(
            filtered_values
        )
        assert (
            branch_and_chainage_in_model or coordinates_in_model
        ), "Specify location either by setting `branchId` and `chainage` or `num/x/yCoordinates` fields."
        return values

    @staticmethod
    def validate_branch_and_chainage_in_model(values: dict) -> bool:
        """
        Static method to validate whether the given branchId and chainage values
        match the expectation of a new structure.

        Args:
            values (dict): Dictionary of values to be used to generate a structure.

        Raises:
            ValueError: When the value for branchId or chainage are not valid.

        Returns:
            bool: Result of valid branchId / chainage in dictionary.
        """
        branchid = values.get("branchid", None)
        if branchid is None:
            return False

        chainage = values.get("chainage", None)
        if str_is_empty_or_none(branchid) or chainage is None:
            raise ValueError(
                "A valid value for branchId and chainage is required when branchid key is specified."
            )
        return True

    @staticmethod
    def validate_coordinates_in_model(values: dict) -> bool:
        """
        Static method to validate whether the given values match the expectations
        of a structure to define its coordinates.

        Args:
            values (dict): Dictionary of values to be used to generate a structure.

        Raises:
            ValueError: When the given coordinates is less than 2.
            ValueError: When the given coordinates do not match in expected size.

        Returns:
            bool: Result of valid coordinates in dictionary.
        """
        searched_keys = ["numcoordinates", "xcoordinates", "ycoordinates"]
        if any(values.get(k, None) is None for k in searched_keys):
            return False

        n_coords = values["numcoordinates"]
        if n_coords < 2:
            raise ValueError(
                f"Expected at least 2 coordinates, but only {n_coords} declared."
            )

        def get_coord_len(coord: str) -> int:
            if values[coord] is None:
                return 0
            return len(values[coord])

        len_x_coords = get_coord_len("xcoordinates")
        len_y_coords = get_coord_len("ycoordinates")
        if n_coords == len_x_coords == len_y_coords:
            return True
        raise ValueError(
            f"Expected {n_coords} coordinates, given {len_x_coords} for x and {len_y_coords} for y coordinates."
        )

    @classmethod
    def validate(cls, v):
        """Try to iniatialize subclass based on function field."""
        # should be replaced by discriminated unions once merged
        # https://github.com/samuelcolvin/pydantic/pull/2336
        if isinstance(v, dict):
            for c in cls.__subclasses__():
                if (
                    c.__fields__.get("structure_type").default
                    == v.get("type", "").lower()
                ):
                    v = c(**v)
                    break
            else:
                logger.warning(
                    f"Type of {cls.__name__} with id={v.get('id', '')} and type={v.get('type', '')} is not recognized."
                )
        return super().validate(v)

    def _exclude_fields(self) -> Set:
        # exclude the unset props like coordinates or branches
        if self.branchid is not None:
            exclude_set = {"numcoordinates", "xcoordinates", "ycoordinates"}
        else:
            exclude_set = {"branchid", "chainage"}
        exclude_set = super()._exclude_fields().union(exclude_set)
        return exclude_set

    def _get_identifier(self, data: dict) -> str:
        return data["id"]


class FlowDirection(str, Enum):
    none = "none"
    positive = "positive"
    negative = "negative"
    both = "both"
    allowedvaluestext = "Possible values: both, positive, negative, none."


class Weir(Structure):
    class Comments(Structure.Comments):
        structure_type: Optional[str] = Field(
            "Structure type; must read weir", alias="type"
        )
        allowedflowdir: Optional[str] = Field(
            FlowDirection.allowedvaluestext, alias="allowedFlowdir"
        )

        crestlevel: Optional[str] = Field(
            "Crest level of weir (m AD).", alias="crestLevel"
        )
        crestwidth: Optional[str] = Field("Width of the weir (m).", alias="crestWidth")
        corrcoeff: Optional[str] = Field(
            "Correction coefficient (-).", alias="corrCoeff"
        )
        usevelocityheight: Optional[str] = Field(
            "Flag indicating whether the velocity height is to be calculated or not.",
            alias="useVelocityHeight",
        )

    comments: Comments = Comments()

    structure_type: Literal["weir"] = Field("weir", alias="type")
    allowedflowdir: FlowDirection = Field(alias="allowedFlowdir")

    crestlevel: Union[float, Path] = Field(alias="crestLevel")
    crestwidth: Optional[float] = Field(None, alias="crestWidth")
    corrcoeff: float = Field(1.0, alias="corrCoeff")
    usevelocityheight: bool = Field(True, alias="useVelocityHeight")


class UniversalWeir(Structure):
    class Comments(Structure.Comments):
        structure_type: Optional[str] = Field(
            "Structure type; must read universalWeir", alias="type"
        )
        allowedflowdir: Optional[str] = Field(
            FlowDirection.allowedvaluestext, alias="allowedFlowdir"
        )

        numlevels: Optional[str] = Field("Number of yz-Values.", alias="numLevels")
        yvalues: Optional[str] = Field(
            "y-values of the cross section (m). (number of values = numLevels)",
            alias="yValues",
        )
        zvalues: Optional[str] = Field(
            "z-values of the cross section (m). (number of values = numLevels)",
            alias="zValues",
        )
        crestlevel: Optional[str] = Field(
            "Crest level of weir (m AD).", alias="crestLevel"
        )
        dischargecoeff: Optional[str] = Field(
            "Discharge coefficient c_e (-).", alias="dischargeCoeff"
        )

    comments: Comments = Comments()

    structure_type: Literal["universalWeir"] = Field("universalWeir", alias="type")
    allowedflowdir: FlowDirection = Field(alias="allowedFlowdir")

    numlevels: int = Field(alias="numLevels")
    yvalues: List[float] = Field(alias="yValues")
    zvalues: List[float] = Field(alias="zValues")
    crestlevel: float = Field(alias="crestLevel")
    dischargecoeff: float = Field(alias="dischargeCoeff")

    _split_to_list = get_split_string_on_delimiter_validator("yvalues", "zvalues")


class CulvertSubType(str, Enum):
    culvert = "culvert"
    invertedSiphon = "invertedSiphon"


class Culvert(Structure):

    structure_type: Literal["culvert"] = Field("culvert", alias="type")
    allowedflowdir: FlowDirection = Field(alias="allowedFlowdir")

    leftlevel: float = Field(alias="leftLevel")
    rightlevel: float = Field(alias="rightLevel")
    csdefid: str = Field(alias="csDefId")
    length: float
    inletlosscoeff: float = Field(alias="inletlossCoeff")
    outletlosscoeff: float = Field(alias="outletLossCoeff")
    valveonoff: bool = Field(alias="valveOnOff")
    valveopeningheight: Union[float, Path] = Field(alias="valveOpeningHeight")
    numlosscoeff: int = Field(alias="numLossCoeff")
    relopening: List[float] = Field(alias="relOpening")
    losscoeff: List[float] = Field(alias="lossCoeff")
    bedfrictiontype: str = Field(alias="bedFrictionType")
    bedfriction: float = Field(alias="bedFriction")
    subtype: CulvertSubType = Field(alias="subType")
    bendlosscoeff: float = Field(alias="bendLossCoeff")

    _split_to_list = get_split_string_on_delimiter_validator("relopening", "losscoeff")


class Pump(Structure):

    structure_type: Literal["pump"] = Field("pump", alias="type")

    orientation: str
    controlside: str = Field(alias="controlSide")  # TODO Enum
    numstages: int = Field(0, alias="numStages")
    capacity: Union[float, Path]

    startlevelsuctionside: List[float] = Field(alias="startLevelSuctionSide")
    stoplevelsuctionside: List[float] = Field(alias="stopLevelSuctionSide")
    startleveldeliveryside: List[float] = Field(alias="startLevelDeliverySide")
    stopleveldeliveryside: List[float] = Field(alias="stopLevelDeliverySide")
    numreductionlevels: int = Field(0, alias="numReductionLevels")
    head: List[float]
    reductionfactor: List[float] = Field(alias="reductionFactor")

    _split_to_list = get_split_string_on_delimiter_validator(
        "startlevelsuctionside",
        "stoplevelsuctionside",
        "startleveldeliveryside",
        "stopleveldeliveryside",
        "head",
        "reductionfactor",
    )


class Compound(Structure):

    structure_type: Literal["compound"] = Field("compound", alias="type")
    numstructures: int = Field(alias="numStructures")
    structureids: List[str] = Field(alias="structureIds")

    _split_to_list = get_split_string_on_delimiter_validator(
        "structureids", delimiter=";"
    )


class Orifice(Structure):

    structure_type: Literal["orifice"] = Field("orifice", alias="type")
    allowedflowdir: FlowDirection = Field(alias="allowedFlowdir")

    crestlevel: Union[float, Path] = Field(alias="crestLevel")
    crestwidth: Optional[float] = Field(None, alias="crestWidth")
    gateloweredgelevel: Union[float, Path] = Field(alias="gateLowerEdgeLevel")
    corrcoeff: float = Field(1.0, alias="corrCoeff")
    usevelocityheight: bool = Field(True, alias="useVelocityHeight")

    # TODO Use a validator here to check the optionals related to the bool field
    uselimitflowpos: bool = Field(False, alias="useLimitFlowPos")
    limitflowpos: Optional[float] = Field(alias="limitFlowPos")

    uselimitflowneg: bool = Field(False, alias="useLimitflowNeg")
    limitflowneg: Optional[float] = Field(alias="limitFlowneg")


<<<<<<< HEAD
class DambreakAlgorithm(int, Enum):
    van_der_knaap = 1  # "van der Knaap, 2000"
    verheij_van_der_knaap = 2  # "Verheij-van der Knaap, 2002"
    timeseries = 3  # "Predefined time series, dambreakLevelsAndWidths."

    @property
    def description(self) -> str:
        """
        Property to return the description of the enums defined above.
        Useful for comments in output files.

        Returns:
            str: Description for the current enum.
        """
        description_dict = dict(
            van_der_knaap="van der Knaap, 2000",
            verheij_van_der_knaap="Verheij-van der Knaap, 2002",
            timeseries="Predefined time series, dambreakLevelsAndWidths",
        )
        return description_dict[self.name]


class Dambreak(Structure):
    class Comments(Structure.Comments):
        structure_type: Optional[str] = Field(
            "Structure type; must read dambreak", alias="type"
        )
        startlocationx: Optional[str] = Field(
            "x-coordinate of breach starting point.", alias="startLocationX"
        )
        startlocationy: Optional[str] = Field(
            "y-coordinate of breach starting point.", alias="startLocationY"
        )
        algorithm: Optional[str] = Field(
            "Breach growth algorithm. Possible values are: 1 (van der Knaap (2000)), 2 (Verheij–van der Knaap (2002)), 3: Predefined time series, see dambreakLevelsAndWidths",
            alias="algorithm",
        )
        crestlevelini: Optional[str] = Field(
            "Initial breach level zcrest level [m AD].", alias="crestLevelIni"
        )
        breachwidthini: Optional[str] = Field(
            "Initial breach width B0 [m].", alias="breachWidthIni"
        )
        crestlevelmin: Optional[str] = Field(
            "Minimal breach level zmin [m AD].", alias="crestLevelMin"
        )
        t0: Optional[str] = Field("Breach start time Tstart [s].", alias="t0")
        timetobreachtomaximumdepth: Optional[str] = Field(
            "tPhase 1 [s].", alias="timeToBreachToMaximumDepth"
        )
        f1: Optional[str] = Field("f1", alias="Factor f1 [-]")
        f2: Optional[str] = Field("f2", alias="Factor f2 [-]")
        ucrit: Optional[str] = Field(
            "uCrit", alias="Critical flow velocity uc for erosion [m/s]."
        )
        waterlevelupstreamlocationx: Optional[str] = Field(
            "(optional) x-coordinate of custom upstream water level point.",
            alias="waterLevelUpstreamLocationX",
        )
        waterlevelupstreamlocationy: Optional[str] = Field(
            "(optional) y-coordinate of custom upstream water level point.",
            alias="waterLevelUpstreamLocationY",
        )
        waterleveldownstreamlocationx: Optional[str] = Field(
            "(optional) x-coordinate of custom downstream water level point.",
            alias="waterLevelDownstreamLocationX",
        )
        waterleveldownstreamlocationy: Optional[str] = Field(
            "(optional) y-coordinate of custom downstream water level point.",
            alias="waterLevelDownstreamLocationY",
        )
        waterlevelupstreamnodeid: Optional[str] = Field(
            "(optional) Node Id of custom upstream water level point.",
            alias="waterLevelUpstreamNodeId",
        )
        waterleveldownstreamnodeid: Optional[str] = Field(
            "(optional) Node Id of custom downstream water level point.",
            alias="waterLevelDownstreamNodeId",
        )
        dambreaklevelsandwidths: Optional[str] = Field(
            "dambreakLevelsAndWidths",
            alias="(only when algorithm=3) Filename of <*.tim> file (Section C.4) containing the breach levels and widths.",
        )

    comments: Comments = Comments()
    structure_type: Literal["dambreak"] = Field("dambreak", alias="type")
    startlocationx: float = Field(alias="startLocationX")
    startlocationy: float = Field(alias="startLocationY")
    algorithm: DambreakAlgorithm = Field(alias="algorithm")

    crestlevelini: float = Field(alias="crestLevelIni")
    breachwidthini: float = Field(alias="breachWidthIni")
    crestlevelmin: float = Field(alias="crestLevelMin")
    t0: float = Field(alias="t0")
    timetobreachtomaximumdepth: float = Field(alias="timeToBreachToMaximumDepth")
    f1: float = Field(alias="f1")
    f2: float = Field(alias="f2")
    ucrit: float = Field(alias="uCrit")
    waterlevelupstreamlocationx: Optional[float] = Field(
        alias="waterLevelUpstreamLocationX"
    )
    waterlevelupstreamlocationy: Optional[float] = Field(
        alias="waterLevelUpstreamLocationY"
    )
    waterleveldownstreamlocationx: Optional[float] = Field(
        alias="waterLevelDownstreamLocationX"
    )
    waterleveldownstreamlocationy: Optional[float] = Field(
        alias="waterLevelDownstreamLocationY"
    )
    waterlevelupstreamnodeid: Optional[str] = Field(alias="waterLevelUpstreamNodeId")
    waterleveldownstreamnodeid: Optional[str] = Field(
        alias="waterLevelDownstreamNodeId"
    )
    dambreaklevelsandwidths: Optional[Path] = Field(alias="dambreakLevelsAndWidths")

    @validator("algorithm", pre=True)
    @classmethod
    def validate_algorithm(cls, value: str) -> DambreakAlgorithm:
        """
        Validates the algorithm parameter for the dambreak structure.

        Args:
            value (int): algorithm value read from the user's input.

        Raises:
            ValueError: When the value given is not of type int.
            ValueError: When the value given is not in the range [1,3]

        Returns:
            int: Validated value.
        """
        int_value = -1
        try:
            int_value = int(value)
        except Exception:
            raise ValueError("Dambreak algorithm value should be of type int.")
        if 0 < int_value <= 3:
            return DambreakAlgorithm(int_value)
        raise ValueError("Dambreak algorithm value should be 1, 2 or 3.")

    @validator("dambreaklevelsandwidths")
    @classmethod
    def validate_dambreak_levels_and_widths(
        cls, field_value: Optional[Path], values: dict
    ) -> Optional[Path]:
        """
        Validates whether a dambreak can be created with the given dambreakLevelsAndWidths
        property. This property should be given when the algorithm value is 3.

        Args:
            field_value (Optional[Path]): Value given for dambreakLevelsAndWidths.
            values (dict): Dictionary of values already validated (assuming algorithm is in it).

        Raises:
            ValueError: When algorithm value is not 3 and field_value has a value.

        Returns:
            Optional[Path]: The value given for dambreakLevelsAndwidths.
        """
        # Retrieve the algorithm value (if not found use 0).
        algorithm_value = values.get("algorithm", 0)
        if field_value is not None and algorithm_value != 3:
            # dambreakLevelsAndWidths can only be set when algorithm = 3
            raise ValueError(
                f"Dambreak field dambreakLevelsAndWidths can only be set when algorithm = 3, current value: {algorithm_value}."
            )
        return field_value

    @root_validator
    @classmethod
    def check_location(cls, values: dict) -> dict:
        """
        Verifies whether the location for this structure contains valid values for
        numCoordinates, xCoordinates and yCoordinates or instead is using a polyline file.

        Args:
            values (dict): Dictionary of validated values to create a Dambreak.

        Raises:
            ValueError: When the values dictionary does not contain valid coordinates or polyline file..

        Returns:
            dict: Dictionary of validated values.
        """
        if (
            Structure.validate_coordinates_in_model(values)
            or values.get("polylinefile", None) is not None
        ):
            return values

        raise ValueError(
            "`num/x/yCoordinates` or `polylineFile` are mandatory for a Dambreak structure."
        )
=======
class Bridge(Structure):
    class Comments(Structure.Comments):
        structure_type: Optional[str] = Field(
            "Structure type; must read bridge", alias="type"
        )
        allowedflowdir: Optional[str] = Field(
            FlowDirection.allowedvaluestext, alias="allowedFlowdir"
        )

        csdefid: Optional[str] = Field(
            "Id of Cross-Section Definition.", alias="csDefId"
        )
        shift: Optional[str] = Field(
            "Vertical shift of the cross section definition [m]. Defined positive upwards."
        )
        inletlosscoeff: Optional[str] = Field(
            "Inlet loss coefficient [-], ξ_i.",
            alias="inletLossCoeff",
        )
        outletlosscoeff: Optional[str] = Field(
            "Outlet loss coefficient [-], k.",
            alias="outletLossCoeff",
        )
        frictiontype: Optional[str] = Field(
            "Friction type, possible values are: Chezy, Manning, wallLawNikuradse, WhiteColebrook, StricklerNikuradse, Strickler, deBosBijkerk.",
            alias="frictionType",
        )
        friction: Optional[str] = Field(
            "Friction value, used in friction loss.",
            alias="friction",
        )
        length: Optional[str] = Field("Length [m], L.")

    comments: Comments = Comments()

    structure_type: Literal["bridge"] = Field("bridge", alias="type")
    allowedflowdir: FlowDirection = Field(alias="allowedFlowdir")

    csdefid: str = Field(alias="csDefId")
    shift: float
    inletlosscoeff: float = Field(alias="inletLossCoeff")
    outletlosscoeff: float = Field(alias="outletLossCoeff")
    frictiontype: str = Field(alias="frictionType")
    friction: float
    length: float
>>>>>>> 2553fd7b


class StructureGeneral(INIGeneral):
    _header: Literal["General"] = "General"
    fileVersion: str = "3.00"
    fileType: Literal["structure"] = "structure"


class StructureModel(INIModel):
    general: StructureGeneral = StructureGeneral()
    structure: List[Structure] = []

    @classmethod
    def _ext(cls) -> str:
        return ".ini"

    @classmethod
    def _filename(cls) -> str:
        return "structures"<|MERGE_RESOLUTION|>--- conflicted
+++ resolved
@@ -378,7 +378,6 @@
     limitflowneg: Optional[float] = Field(alias="limitFlowneg")
 
 
-<<<<<<< HEAD
 class DambreakAlgorithm(int, Enum):
     van_der_knaap = 1  # "van der Knaap, 2000"
     verheij_van_der_knaap = 2  # "Verheij-van der Knaap, 2002"
@@ -573,7 +572,8 @@
         raise ValueError(
             "`num/x/yCoordinates` or `polylineFile` are mandatory for a Dambreak structure."
         )
-=======
+
+
 class Bridge(Structure):
     class Comments(Structure.Comments):
         structure_type: Optional[str] = Field(
@@ -619,7 +619,6 @@
     frictiontype: str = Field(alias="frictionType")
     friction: float
     length: float
->>>>>>> 2553fd7b
 
 
 class StructureGeneral(INIGeneral):
