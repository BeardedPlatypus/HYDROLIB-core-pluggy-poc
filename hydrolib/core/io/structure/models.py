"""
TODO Implement the following structures
- Bridge
- Generalstructure
- Long culvert
- Gate
- Dambreak

Add comments for these structures. Maybe link them to descriptions of `Field`s?
"""

import logging
from enum import Enum
from pathlib import Path
from typing import List, Literal, Optional, Set, Union

from pydantic import Field
from pydantic.class_validators import root_validator

from hydrolib.core.io.ini.models import INIBasedModel, INIGeneral, INIModel
from hydrolib.core.io.ini.util import get_split_string_on_delimiter_validator
from hydrolib.core.utils import str_is_empty_or_none

logger = logging.getLogger(__name__)

# TODO: handle comment blocks
# TODO: handle duplicate keys
class Structure(INIBasedModel):
    # TODO: would we want to load this from something externally and generate these automatically
    class Comments(INIBasedModel.Comments):
        id: Optional[str] = "Unique structure id (max. 256 characters)."
        name: Optional[str] = "Given name in the user interface."
        branchid: Optional[str] = Field(
            "Branch on which the structure is located.", alias="branchId"
        )
        chainage: Optional[str] = "Chainage on the branch (m)."

        n_coordinates: Optional[str] = Field(
            "Number of values in xCoordinates and yCoordinates", alias="numCoordinates"
        )
        x_coordinates: Optional[str] = Field(
            "x-coordinates of the location of the structure. (number of values = numCoordinates)",
            alias="xCoordinates",
        )
        y_coordinates: Optional[str] = Field(
            "y-coordinates of the location of the structure. (number of values = numCoordinates)",
            alias="yCoordinates",
        )

    comments: Comments = Comments()

    _header: Literal["Structure"] = "Structure"

    id: str = Field("id", max_length=256)
    name: str = Field("id")
    structure_type: str = Field(alias="type")

    branchid: Optional[str] = Field(None, alias="branchId")
    chainage: Optional[float] = None

    n_coordinates: Optional[int] = Field(None, alias="numCoordinates")
    x_coordinates: Optional[List[float]] = Field(None, alias="xCoordinates")
    y_coordinates: Optional[List[float]] = Field(None, alias="yCoordinates")

    @root_validator
    @classmethod
    def check_location(cls, values: dict) -> dict:
        """
        Validates the location of the structure based on the given parameters.
        For instance, if a branchId is given, then it is expected also the chainage,
        otherwise numCoordinates x and yCoordinates shall be expected.

        Args:
            values (dict): Dictionary of values validated for the new structure.

        Raises:
            ValueError: When branchid or chainage values are not valid (empty strings).
            ValueError: When the number of coordinates (x,y) do not match numCoordinates.

        Returns:
            dict: Dictionary of values validated for the new structure.
        """
        # 0. Verify if we are under a compund type.
        if values.get("structure_type", None) == "compound" or issubclass(
            cls, Compound
        ):
            # Compound structure does not require a location specification.
            return values
        # 1. Prepare data to evaluate, not interested if they are None.
        filtered_values = {k: v for k, v in values.items() if v is not None}
<<<<<<< HEAD

        # 2. General check.
=======
        # 1. General check.
>>>>>>> 6a08defd
        coordinates_in_model = (
            "n_coordinates" in filtered_values
            and "x_coordinates" in filtered_values
            and "y_coordinates" in filtered_values
        )
        branch_and_chainage_in_model = (
            "branchid" in filtered_values and "chainage" in filtered_values
        )
        assert (
            coordinates_in_model or branch_and_chainage_in_model
        ), "Specify location either by setting `branchid` and `chainage` or `*_coordinates` fields."

        # 3. Validate branchid + chainage.
        if branch_and_chainage_in_model:
            if str_is_empty_or_none(filtered_values["branchid"]):
                raise ValueError(
                    "A valid value for branchid and chainage is required when branchid key is specified."
                )
            return values

        # 4. Validate coordinates.
        if coordinates_in_model:
            n_coords = filtered_values["n_coordinates"]
            x_coords = filtered_values.get("x_coordinates", [])
            y_coords = filtered_values.get("y_coordinates", [])
            assert (
                n_coords == len(x_coords) == len(y_coords)
            ), f"Expected {n_coords} coordinates, given {len(x_coords)} for x and {len(y_coords)} for y coordinates."

        return values

    @classmethod
    def validate(cls, v):
        """Try to iniatialize subclass based on function field."""
        # should be replaced by discriminated unions once merged
        # https://github.com/samuelcolvin/pydantic/pull/2336
        if isinstance(v, dict):
            for c in cls.__subclasses__():
                if (
                    c.__fields__.get("structure_type").default
                    == v.get("type", "").lower()
                ):
                    v = c(**v)
                    break
            else:
                logger.warning(
                    f"Type of {cls.__name__} with id={v.get('id', '')} and type={v.get('type', '')} is not recognized."
                )
        return super().validate(v)

    def _exclude_fields(self) -> Set:
        # exclude the unset props like coordinates or branches
        if self.branchid is not None:
            exclude_set = {"n_coordinates", "x_coordinates", "y_coordinates"}
        else:
            exclude_set = {"branchid", "chainage"}
        exclude_set = super()._exclude_fields().union(exclude_set)
        return exclude_set

    def _get_identifier(self, data: dict) -> str:
        return data["id"]


class FlowDirection(str, Enum):
    none = "none"
    positive = "positive"
    negative = "negative"
    both = "both"


class Weir(Structure):
    class Comments(Structure.Comments):
        structure_type: Optional[str] = Field(
            "Structure type; must read weir", alias="type"
        )
        allowedflowdir: Optional[str] = Field(
            "Possible values: both, positive, negative, none.", alias="allowedFlowdir"
        )

        crestlevel: Optional[str] = Field(
            "Crest level of weir (m AD).", alias="crestLevel"
        )
        crestwidth: Optional[str] = Field("Width of the weir (m).", alias="crestWidth")
        corrcoeff: Optional[str] = Field(
            "Correction coefficient (-).", alias="corrCoeff"
        )
        usevelocityheight: Optional[str] = Field(
            "Flag indicating whether the velocity height is to be calculated or not.",
            alias="useVelocityHeight",
        )

    comments: Comments = Comments()

    structure_type: Literal["weir"] = Field("weir", alias="type")
    allowedflowdir: FlowDirection = Field(alias="allowedFlowdir")

    crestlevel: Union[float, Path] = Field(alias="crestLevel")
    crestwidth: Optional[float] = Field(None, alias="crestWidth")
    corrcoeff: float = Field(1.0, alias="corrCoeff")
    usevelocityheight: bool = Field(True, alias="useVelocityHeight")


class UniversalWeir(Structure):
    class Comments(Structure.Comments):
        structure_type: Optional[str] = Field(
            "Structure type; must read universalWeir", alias="type"
        )
        allowedflowdir: Optional[str] = Field(
            "Possible values: both, positive, negative, none.", alias="allowedFlowdir"
        )

        numlevels: Optional[str] = Field("Number of yz-Values.", alias="numLevels")
        yvalues: Optional[str] = Field(
            "y-values of the cross section (m). (number of values = numLevels)",
            alias="yValues",
        )
        zvalues: Optional[str] = Field(
            "z-values of the cross section (m). (number of values = numLevels)",
            alias="zValues",
        )
        crestlevel: Optional[str] = Field(
            "Crest level of weir (m AD).", alias="crestLevel"
        )
        dischargecoeff: Optional[str] = Field(
            "Discharge coefficient c_e (-).", alias="dischargeCoeff"
        )

    comments: Comments = Comments()

    structure_type: Literal["universalWeir"] = Field("universalWeir", alias="type")
    allowedflowdir: FlowDirection = Field(alias="allowedFlowdir")

    numlevels: int = Field(alias="numLevels")
    yvalues: List[float] = Field(alias="yValues")
    zvalues: List[float] = Field(alias="zValues")
    crestlevel: float = Field(alias="crestLevel")
    dischargecoeff: float = Field(alias="dischargeCoeff")

    _split_to_list = get_split_string_on_delimiter_validator("yvalues", "zvalues")


class CulvertSubType(str, Enum):
    culvert = "culvert"
    invertedSiphon = "invertedSiphon"


class Culvert(Structure):

    structure_type: Literal["culvert"] = Field("culvert", alias="type")
    allowedflowdir: FlowDirection = Field(alias="allowedFlowdir")

    leftlevel: float = Field(alias="leftLevel")
    rightlevel: float = Field(alias="rightLevel")
    csdefid: str = Field(alias="csDefId")
    length: float = Field(alias="length")
    inletlosscoeff: float = Field(alias="inletlossCoeff")
    outletlosscoeff: float = Field(alias="outletLossCoeff")
    valveonoff: bool = Field(alias="valveOnOff")
    valveopeningheight: Union[float, Path] = Field(alias="valveOpeningHeight")
    numlosscoeff: int = Field(alias="numLossCoeff")
    relopening: List[float] = Field(alias="relOpening")
    losscoeff: List[float] = Field(alias="lossCoeff")
    bedfrictiontype: str = Field(alias="bedFrictionType")
    bedfriction: float = Field(alias="bedFriction")
    subtype: CulvertSubType = Field(alias="subType")
    bendlosscoeff: float = Field(alias="bendLossCoeff")

    _split_to_list = get_split_string_on_delimiter_validator("relopening", "losscoeff")


class Pump(Structure):

    structure_type: Literal["pump"] = Field("pump", alias="type")

    orientation: str
    controlside: str = Field(alias="controlSide")  # TODO Enum
    numstages: int = Field(0, alias="numStages")
    capacity: Union[float, Path]

    startlevelsuctionside: List[float] = Field(alias="startLevelSuctionSide")
    stoplevelsuctionside: List[float] = Field(alias="stopLevelSuctionSide")
    startleveldeliveryside: List[float] = Field(alias="startLevelDeliverySide")
    stopleveldeliveryside: List[float] = Field(alias="stopLevelDeliverySide")
    numreductionlevels: int = Field(0, alias="numReductionLevels")
    head: List[float]
    reductionfactor: List[float] = Field(alias="reductionFactor")

    _split_to_list = get_split_string_on_delimiter_validator(
        "startlevelsuctionside",
        "stoplevelsuctionside",
        "startleveldeliveryside",
        "stopleveldeliveryside",
        "head",
        "reductionfactor",
    )


class Compound(Structure):

    structure_type: Literal["compound"] = Field("compound", alias="type")
    numstructures: int = Field(alias="numStructures")
    structureids: List[str] = Field(alias="structureIds")

    _split_to_list = get_split_string_on_delimiter_validator(
        "structureids", delimiter=";"
    )


class Orifice(Structure):

    structure_type: Literal["orifice"] = Field("orifice", alias="type")
    allowedflowdir: FlowDirection = Field(alias="allowedFlowdir")

    crestlevel: Union[float, Path] = Field(alias="crestLevel")
    crestwidth: Optional[float] = Field(None, alias="crestWidth")
    gateloweredgelevel: Union[float, Path] = Field(alias="gateLowerEdgeLevel")
    corrcoeff: float = Field(1.0, alias="corrCoeff")
    usevelocityheight: bool = Field(True, alias="useVelocityHeight")

    # TODO Use a validator here to check the optionals related to the bool field
    uselimitflowpos: bool = Field(False, alias="useLimitFlowPos")
    limitflowpos: Optional[float] = Field(alias="limitFlowPos")

    uselimitflowneg: bool = Field(False, alias="useLimitflowNeg")
    limitflowneg: Optional[float] = Field(alias="limitFlowneg")


class StructureGeneral(INIGeneral):
    _header: Literal["General"] = "General"
    fileVersion: str = "3.00"
    fileType: Literal["structure"] = "structure"


class StructureModel(INIModel):
    general: StructureGeneral = StructureGeneral()
    structure: List[Structure] = []

    @classmethod
    def _ext(cls) -> str:
        return ".ini"

    @classmethod
    def _filename(cls) -> str:
        return "structures"<|MERGE_RESOLUTION|>--- conflicted
+++ resolved
@@ -86,14 +86,11 @@
         ):
             # Compound structure does not require a location specification.
             return values
+
         # 1. Prepare data to evaluate, not interested if they are None.
         filtered_values = {k: v for k, v in values.items() if v is not None}
-<<<<<<< HEAD
 
         # 2. General check.
-=======
-        # 1. General check.
->>>>>>> 6a08defd
         coordinates_in_model = (
             "n_coordinates" in filtered_values
             and "x_coordinates" in filtered_values
